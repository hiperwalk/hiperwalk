--- conflicted
+++ resolved
@@ -32,14 +32,10 @@
 
     Parameters
     ----------
-<<<<<<< HEAD
-    adj_matrix : :class:`scipy.sparse.csr_array` or :class:`numpy.ndarray`
-        Adjacency matrix, Laplacian matrix, or any real Hermitian matrix. 
-=======
     adj_matrix : :class:`scipy.sparse.csr_array`, :class:`numpy.ndarray` or :class:`networkx.Graph`
-        Adjacency matrix of the graph on
-        which the quantum walk takes place.
->>>>>>> 8000effc
+        Adjacency matrix, Laplacian matrix, or any real Hermitian matrix.
+
+        If :class:`network.Graph`, the adjacency matrix of the graph is used.
 
     Raises
     ------
@@ -154,11 +150,12 @@
     """
 
     def __init__(self, adj_matrix):
-        # TODO:
-        # * Check if valid adjacency matrix
-        # * Add option: numpy dense matrix as parameters.
-        if all(hasattr(adj_matrix, attr) for attr in ['__len__', 'edges', 'nbunch_iter', 'subgraph', 'is_directed']):
-            adj_matrix = nx.convert_matrix.to_scipy_sparse_array(adj_matrix).astype(np.int8)
+        if all(hasattr(adj_matrix, attr) for attr in
+               ['__len__', 'edges', 'nbunch_iter', 'subgraph',
+                'is_directed']):
+            adj_matrix = nx.convert_matrix.to_scipy_sparse_array(
+                    adj_matrix).astype(np.int8)
+
         if not issparse(adj_matrix):
             adj_matrix = csr_array(adj_matrix, dtype=np.int8)
 
